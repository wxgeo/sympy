"""Tests for functions for generating interesting polynomials. """

from sympy import Poly, ZZ
<<<<<<< HEAD
=======
from sympy.utilities.pytest import raises
>>>>>>> 7ba29a14

from sympy.polys.specialpolys import (
    swinnerton_dyer_poly,
    cyclotomic_poly,
    symmetric_poly,
    fateman_poly_F_1,
    dmp_fateman_poly_F_1,
    fateman_poly_F_2,
    dmp_fateman_poly_F_2,
    fateman_poly_F_3,
    dmp_fateman_poly_F_3,
)

from sympy.abc import x, y, z

from sympy.utilities.pytest import raises

def test_swinnerton_dyer_poly():
    raises(ValueError, "swinnerton_dyer_poly(0, x)")

    assert swinnerton_dyer_poly(1, x, polys=True) == Poly(x**2 - 2)

    assert swinnerton_dyer_poly(1, x) == x**2 - 2
    assert swinnerton_dyer_poly(2, x) == x**4 - 10*x**2 + 1
    assert swinnerton_dyer_poly(3, x) == x**8 - 40*x**6 + 352*x**4 - 960*x**2 + 576

def test_cyclotomic_poly():
    raises(ValueError, "cyclotomic_poly(0, x)")

    assert cyclotomic_poly(1, x, polys=True) == Poly(x - 1)

    assert cyclotomic_poly(1, x) == x - 1
    assert cyclotomic_poly(2, x) == x + 1
    assert cyclotomic_poly(3, x) == x**2 + x + 1
    assert cyclotomic_poly(4, x) == x**2 + 1
    assert cyclotomic_poly(5, x) == x**4 + x**3 + x**2 + x + 1
    assert cyclotomic_poly(6, x) == x**2 - x + 1

def test_symmetric_poly():
    raises(ValueError, "symmetric_poly(-1, x, y, z)")
    raises(ValueError, "symmetric_poly(5, x, y, z)")

    assert symmetric_poly(1, x, y, z, polys=True) == Poly(x + y + z)
    assert symmetric_poly(1, (x, y, z), polys=True) == Poly(x + y + z)

    assert symmetric_poly(0, x, y, z) == 1
    assert symmetric_poly(1, x, y, z) == x + y + z
    assert symmetric_poly(2, x, y, z) == x*y + x*z + y*z
    assert symmetric_poly(3, x, y, z) == x*y*z

def test_fateman_poly_F_1():
    f,g,h = fateman_poly_F_1(1)
    F,G,H = dmp_fateman_poly_F_1(1, ZZ)

    assert [ t.rep.rep for t in [f,g,h] ] == [F,G,H]

    f,g,h = fateman_poly_F_1(3)
    F,G,H = dmp_fateman_poly_F_1(3, ZZ)

    assert [ t.rep.rep for t in [f,g,h] ] == [F,G,H]

def test_fateman_poly_F_2():
    f,g,h = fateman_poly_F_2(1)
    F,G,H = dmp_fateman_poly_F_2(1, ZZ)

    assert [ t.rep.rep for t in [f,g,h] ] == [F,G,H]

    f,g,h = fateman_poly_F_2(3)
    F,G,H = dmp_fateman_poly_F_2(3, ZZ)

    assert [ t.rep.rep for t in [f,g,h] ] == [F,G,H]

def test_fateman_poly_F_3():
    f,g,h = fateman_poly_F_3(1)
    F,G,H = dmp_fateman_poly_F_3(1, ZZ)

    assert [ t.rep.rep for t in [f,g,h] ] == [F,G,H]

    f,g,h = fateman_poly_F_3(3)
    F,G,H = dmp_fateman_poly_F_3(3, ZZ)

    assert [ t.rep.rep for t in [f,g,h] ] == [F,G,H]
<|MERGE_RESOLUTION|>--- conflicted
+++ resolved
@@ -1,10 +1,7 @@
 """Tests for functions for generating interesting polynomials. """
 
 from sympy import Poly, ZZ
-<<<<<<< HEAD
-=======
 from sympy.utilities.pytest import raises
->>>>>>> 7ba29a14
 
 from sympy.polys.specialpolys import (
     swinnerton_dyer_poly,
@@ -19,8 +16,6 @@
 )
 
 from sympy.abc import x, y, z
-
-from sympy.utilities.pytest import raises
 
 def test_swinnerton_dyer_poly():
     raises(ValueError, "swinnerton_dyer_poly(0, x)")
