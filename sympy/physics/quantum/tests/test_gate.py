from sympy.physics.quantum.gate import *
from sympy.physics.quantum.represent import represent
from sympy.physics.quantum.applyops import apply_operators
from sympy.physics.quantum.qubit import Qubit, IntQubit, qubit_to_matrix,\
     matrix_to_qubit

from sympy.matrices.matrices import Matrix

from sympy import exp
from sympy import symbols
from sympy import sqrt
from sympy.core.numbers import *

I = ImaginaryUnit()

def test_Gate():
    h = HadamardGate(1)
    assert h.min_qubits == 2
    assert h.nqubits == 1

def test_UGate():
    a,b,c,d = symbols('abcd')
    uMat = Matrix([[a,b],[c,d]])

    #test basic case where gate exists in 1-qubit space  
    u1 = UGate((0,), uMat)
    assert represent(u1, ZGate(0), nqubits = 1) == uMat
    assert apply_operators(u1*Qubit('0')) == a*Qubit('0') + c*Qubit('1')
    assert apply_operators(u1*Qubit('1')) == b*Qubit('0') + d*Qubit('1')

    #test case where gate exists in a larger space
    u2 = UGate((1,), uMat)
    u2Rep = represent(u2, ZGate(0), nqubits=2)
    for i in range(4):
        assert u2Rep*qubit_to_matrix(IntQubit(i,2)) ==\
            qubit_to_matrix(apply_operators(u2*IntQubit(i,2)))

def test_CGate():
    #test single control functionality
    CNOTMatrix = Matrix([[1,0,0,0],[0,1,0,0],[0,0,0,1],[0,0,1,0]])
    assert represent(CGate(1, XGate(0)), ZGate(0), nqubits=2) == CNOTMatrix

    #test multiple control bit functionality
    ToffoliGate = CGate((1,2), XGate(0))
    assert represent(ToffoliGate, ZGate(0), nqubits=3) == \
    Matrix([[1,0,0,0,0,0,0,0],[0,1,0,0,0,0,0,0],[0,0,1,0,0,0,0,0],\
    [0,0,0,1,0,0,0,0],[0,0,0,0,1,0,0,0],[0,0,0,0,0,1,0,0],[0,0,0,0,0,0,0,1],\
    [0,0,0,0,0,0,1,0]])

    ToffoliGate = CGate((3,0), XGate(1))
    assert apply_operators(ToffoliGate*Qubit('1001')) == \
    matrix_to_qubit(represent(ToffoliGate*Qubit('1001'), ZGate(0), nqubits=4))
    assert apply_operators(ToffoliGate*Qubit('0000')) == \
    matrix_to_qubit(represent(ToffoliGate*Qubit('0000'), ZGate(0), nqubits=4))

    CZGate = CGate(0, ZGate(1))
    assert apply_operators(CZGate*Qubit('11')) == -Qubit('11')
    assert matrix_to_qubit(represent(CZGate*Qubit('11'),\
     ZGate(0), nqubits=2)) == -Qubit('11')

    CPhaseGate = CGate(0, PhaseGate(1))
    assert apply_operators(CPhaseGate*Qubit('11')) == ImaginaryUnit()*Qubit('11')
    assert matrix_to_qubit(represent(CPhaseGate*Qubit('11'),\
     ZGate(0), nqubits=2)) == ImaginaryUnit()*Qubit('11')
     
def test_UGate_CGate_combo():
    a,b,c,d = symbols('abcd')
    uMat = Matrix([[a,b],[c,d]])
    cMat = Matrix([[1,0,0,0],[0,1,0,0],[0,0,a,b],[0,0,c,d]])

    #test basic case where gate exists in 1-qubit space  
    u1 = UGate((0,), uMat)
    cu1 = CGate(1, u1)
    assert represent(cu1, ZGate(0), nqubits = 2) == cMat
    assert apply_operators(cu1*Qubit('10')) == a*Qubit('10') + c*Qubit('11')
    assert apply_operators(cu1*Qubit('11')) == b*Qubit('10') + d*Qubit('11')
    assert apply_operators(cu1*Qubit('01')) == Qubit('01')
    assert apply_operators(cu1*Qubit('00')) == Qubit('00')

    #test case where gate exists in a larger space
    u2 = UGate((1,), uMat)
    cu2 = CGate(0, u2)
    u2Rep = represent(u2, ZGate(0), nqubits=2)
    for i in range(4):
        assert u2Rep*qubit_to_matrix(IntQubit(i,2)) ==\
            qubit_to_matrix(apply_operators(u2*IntQubit(i,2)))


   
def test_represent_Hadamard_():
    circuit = HadamardGate(0)*Qubit('00')
    answer = represent(circuit, ZGate(0), nqubits=2)
    # check that the answers are same to within an epsilon
    assert answer == Matrix([1/sqrt(2),1/sqrt(2), 0, 0])

def test_represent_XGate_():
    circuit = XGate(0)*Qubit('00')
    answer = represent(circuit, ZGate(0),nqubits=2)
    assert Matrix([0, 1, 0, 0]) == answer

def test_represent_YGate_():
    circuit = YGate(0)*Qubit('00')
    answer = represent(circuit, ZGate(0), nqubits=2)
    assert answer[0] == 0 and answer[1] == I and \
    answer[2] == 0 and answer[3] == 0

def test_represent_ZGate_():
    circuit = ZGate(0)*Qubit('00')
    answer = represent(circuit, ZGate(0), nqubits=2)
    assert Matrix([1, 0, 0, 0]) == answer

def test_represent_PhaseGate_():
    circuit = PhaseGate(0)*Qubit('01')
    answer = represent(circuit, ZGate(0), nqubits=2)
    assert Matrix([0, ImaginaryUnit(),0,0]) == answer

def test_represent_TGate_():
    circuit = TGate(0)*Qubit('01')
    assert Matrix([0, exp(I*Pi()/4), 0, 0]) == represent(circuit, ZGate(0), nqubits=2)

def test_CompoundGates_():
    circuit = YGate(0)*ZGate(0)*XGate(0)*HadamardGate(0)*Qubit('00')
    answer = represent(circuit, ZGate(0), nqubits=2)
    assert Matrix([ImaginaryUnit()/sqrt(2),ImaginaryUnit()/sqrt(2), 0, 0])\
    == answer

def test_CNOTGate():
    circuit = CNotGate(1,0)
    assert represent(circuit, ZGate(0), nqubits=2) == \
    Matrix([[1,0,0,0],[0,1,0,0],[0,0,0,1],[0,0,1,0]])
    circuit = circuit*Qubit('111')
    assert matrix_to_qubit(represent(circuit, ZGate(0), nqubits=3)) == \
    apply_operators(circuit)

<<<<<<< HEAD

"""def test_gateSort():
    assert gate_sort(XGate(1)*HadamardGate(0)**2*CNOTGate(0,1)*XGate(1)*XGate(0))\
     == HadamardGate(0)**2*XGate(1)*CNOTGate(0,1)*XGate(0)*XGate(1)

def test_gate_simp():
     assert gate_simp(HadamardGate(0)*XGate(1)*HadamardGate(0)**2*CNOTGate(0,1)\
     *XGate(1)**3*XGate(0)*ZGate(3)**2*PhaseGate(4)**3) == HadamardGate(0)*\
     XGate(1)*CNOTGate(0,1)*XGate(0)*XGate(1)*ZGate(4)*PhaseGate(4)
"""     
=======
def test_SwapGate():
    SWAP_gate_matrix = Matrix(((1,0,0,0),(0,0,1,0),(0,1,0,0),(0,0,0,1)))
    #test SWAP gate decompose method
    assert represent(SwapGate(1,0).decompose(), ZGate(0), nqubits=2) == SWAP_gate_matrix
>>>>>>> e456abfe
<|MERGE_RESOLUTION|>--- conflicted
+++ resolved
@@ -132,8 +132,6 @@
     assert matrix_to_qubit(represent(circuit, ZGate(0), nqubits=3)) == \
     apply_operators(circuit)
 
-<<<<<<< HEAD
-
 """def test_gateSort():
     assert gate_sort(XGate(1)*HadamardGate(0)**2*CNOTGate(0,1)*XGate(1)*XGate(0))\
      == HadamardGate(0)**2*XGate(1)*CNOTGate(0,1)*XGate(0)*XGate(1)
@@ -142,10 +140,9 @@
      assert gate_simp(HadamardGate(0)*XGate(1)*HadamardGate(0)**2*CNOTGate(0,1)\
      *XGate(1)**3*XGate(0)*ZGate(3)**2*PhaseGate(4)**3) == HadamardGate(0)*\
      XGate(1)*CNOTGate(0,1)*XGate(0)*XGate(1)*ZGate(4)*PhaseGate(4)
-"""     
-=======
+""" 
+    
 def test_SwapGate():
     SWAP_gate_matrix = Matrix(((1,0,0,0),(0,0,1,0),(0,1,0,0),(0,0,0,1)))
     #test SWAP gate decompose method
-    assert represent(SwapGate(1,0).decompose(), ZGate(0), nqubits=2) == SWAP_gate_matrix
->>>>>>> e456abfe
+    assert represent(SwapGate(1,0).decompose(), ZGate(0), nqubits=2) == SWAP_gate_matrix