from sympy import SYMPY_DEBUG, terms_gcd

from sympy.core import Basic, S, C, Add, Mul, Pow, Rational, Integer, \
        Derivative, Wild, Symbol, sympify, expand, expand_mul, expand_func, \
        Function, Equality, Dummy

from sympy.core.numbers import igcd

from sympy.utilities import all, any, flatten
from sympy.functions import gamma, exp, sqrt, log

from sympy.simplify.cse_main import cse

<<<<<<< HEAD
from sympy.polys import Poly, reduced, cancel, factor, GeneratorsNeeded
=======
from sympy.polys import cancel, factor
>>>>>>> c8f4a4f9

import sympy.mpmath as mpmath

def fraction(expr, exact=False):
    """Returns a pair with expression's numerator and denominator.
       If the given expression is not a fraction then this function
       will return the tuple (expr, 1).

       This function will not make any attempt to simplify nested
       fractions or to do any term rewriting at all.

       If only one of the numerator/denominator pair is needed then
       use numer(expr) or denom(expr) functions respectively.

       >>> from sympy import fraction, Rational, Symbol
       >>> from sympy.abc import x, y

       >>> fraction(x/y)
       (x, y)
       >>> fraction(x)
       (x, 1)

       >>> fraction(1/y**2)
       (1, y**2)

       >>> fraction(x*y/2)
       (x*y, 2)
       >>> fraction(Rational(1, 2))
       (1, 2)

       This function will also work fine with assumptions:

       >>> k = Symbol('k', negative=True)
       >>> fraction(x * y**k)
       (x, y**(-k))

       If we know nothing about sign of some exponent and 'exact'
       flag is unset, then structure this exponent's structure will
       be analyzed and pretty fraction will be returned:

       >>> from sympy import exp
       >>> fraction(2*x**(-y))
       (2, x**y)

       >>> fraction(exp(-x))
       (1, exp(x))

       >>> fraction(exp(-x), exact=True)
       (exp(-x), 1)

    """
    expr = sympify(expr)

    numer, denom = [], []

    for term in Mul.make_args(expr):
        if term.is_Pow or term.func is exp:
            b, ex = term.as_base_exp()
            if ex.is_negative:
                if ex is S.NegativeOne:
                    denom.append(b)
                else:
                    denom.append(Pow(b, -ex))
            elif not exact and ex.is_Mul:
                n, d = term.as_numer_denom()
                numer.append(n)
                denom.append(d)
            else:
                numer.append(term)
        elif term.is_Rational:
            n, d = term.as_numer_denom()
            numer.append(n)
            denom.append(d)
        else:
            numer.append(term)

    return Mul(*numer), Mul(*denom)

def numer(expr):
    return fraction(expr)[0]

def denom(expr):
    return fraction(expr)[1]

def fraction_expand(expr):
    a, b = fraction(expr)
    return a.expand() / b.expand()

def numer_expand(expr):
    a, b = fraction(expr)
    return a.expand() / b

def denom_expand(expr):
    a, b = fraction(expr)
    return a / b.expand()

def separate(expr, deep=False):
    """Rewrite or separate a power of product to a product of powers
       but without any expanding, i.e., rewriting products to summations.

       >>> from sympy.abc import x, y, z
       >>> from sympy import separate, sin, cos, exp

       >>> separate((x*y)**2)
       x**2*y**2

       >>> separate((x*(y*z)**3)**2)
       x**2*y**6*z**6

       >>> separate((x*sin(x))**y + (x*cos(x))**y)
       x**y*cos(x)**y + x**y*sin(x)**y

       >>> separate((exp(x)*exp(y))**x)
       exp(x**2)*exp(x*y)

       >>> separate((sin(x)*cos(x))**y)
       cos(x)**y*sin(x)**y

       Notice that summations are left untouched. If this is not the
       requested behavior, apply 'expand' to input expression before:

       >>> separate(((x+y)*z)**2)
       z**2*(x + y)**2

       >>> separate((x*y)**(1+z))
       x**(1 + z)*y**(1 + z)

    """
    expr = sympify(expr)

    if expr.is_Pow:
        terms, expo = [], separate(expr.exp, deep)

        if expr.base.is_Mul:
            t = [separate(C.Pow(t,expo), deep) for t in expr.base.args]
            return Mul(*t)
        elif expr.base.func is C.exp:
            if deep == True:
                return C.exp(separate(expr.base[0], deep)*expo)
            else:
                return C.exp(expr.base[0]*expo)
        else:
            return C.Pow(separate(expr.base, deep), expo)
    elif expr.is_Add or expr.is_Mul:
        return type(expr)(*[separate(t, deep) for t in expr.args])
    elif expr.is_Function and deep:
        return expr.func(*[separate(t) for t in expr.args])
    else:
        return expr


def together(expr, deep=False):
    """Combine together and denest rational functions into a single
       fraction. By default the resulting expression is simplified
       to reduce the total order of both numerator and denominator
       and minimize the number of terms.

       Denesting is done recursively on the fractions level. However this
       function will not attempt to rewrite the interior of composite
       objects, like functions, unless 'deep' is True.

       By definition, 'together' is a complement to 'apart', so
       apart(together(expr)) should return expr unchanged.

       >>> from sympy.abc import x, y, z
       >>> from sympy import together

       You can work with sums of fractions easily. The algorithm
       used here will, in an iterative style, collect numerators
       and denominator of all expressions involved and perform
       needed simplifications:

       >>> together(1/x + 1/y)
       (x + y)/(x*y)

       >>> together(1/x + 1/y + 1/z)
       (x*y + x*z + y*z)/(x*y*z)

       >>> together(1/(x*y) + 1/y**2)
       (x + y)/(x*y**2)

       Or you can just denest multi-level fractional expressions:

       >>> together(1/(1 + 1/x))
       x/(1 + x)

       together() can also work perfectly well with symbolic powers and/or
       exponential functions:

       >>> together(1/x**y + 1/x**(y-1))
       x**(-y)*(1 + x)

       #>>> together(1/x**(2*y) + 1/x**(y-z))
       #x**(-2*y)*(1 + x**(y + z))

       #>>> together(1/exp(x) + 1/(x*exp(x)))
       #(1+x)/(x*exp(x))

       #>>> together(1/exp(2*x) + 1/(x*exp(3*x)))
       #(1+exp(x)*x)/(x*exp(3*x))

    """

    def _together(expr):

        if expr.is_Add:
            items, coeffs, basis = [], [], {}

            for elem in expr.args:
                numer, q = fraction(_together(elem))

                denom = {}

                for term in Mul.make_args(q.expand()) or [S.One]:
                    expo = S.One
                    coeff = S.One

                    if term.is_Pow:
                        b, e = term.as_base_exp()
                        if e.is_Rational:
                            term, expo = b, e
                        elif e.is_Mul:
                            coeff, t = e.as_coeff_mul()
                            if coeff.is_Rational:
                                term, expo = Pow(b, e._new_rawargs(*t)), coeff
                        coeff = S.One
                    elif term.func is C.exp:
                        arg = term.args[0]
                        if arg.is_Rational:
                            term, expo = S.Exp1, arg
                        elif arg.is_Mul:
                            coeff, t = arg.as_coeff_mul()
                            if coeff.is_Rational:
                                term, expo = C.exp(arg._new_rawargs(*t)), coeff
                        coeff = S.One
                    elif term.is_Rational:
                        coeff = Integer(term.q)
                        term = Integer(term.p)

                    if term in denom:
                        denom[term] += expo
                    else:
                        denom[term] = expo

                    if term in basis:
                        total, maxi = basis[term]

                        n_total = total + expo
                        n_maxi = max(maxi, expo)

                        basis[term] = (n_total, n_maxi)
                    else:
                        basis[term] = (expo, expo)

                    coeffs.append(coeff)
                items.append((numer, denom))

            numerator, denominator = [], []

            for (term, (total, maxi)) in basis.iteritems():
                basis[term] = (total, total-maxi)

                if term.func is C.exp:
                    denominator.append(C.exp(maxi*term.args[0]))
                else:
                    if maxi is S.One:
                        denominator.append(term)
                    else:
                        denominator.append(Pow(term, maxi))

            if coeffs and all([c.is_integer for c in coeffs]):
                gcds = lambda x, y: igcd(int(x), int(y))
                common = Rational(reduce(gcds, coeffs))
            else:
                common = S.One

            product = Mul(*coeffs) / common

            for ((numer, denom), coeff) in zip(items, coeffs):

                expr, coeff = [], product / (coeff*common)

                for term in basis.iterkeys():
                    total, sub = basis[term]

                    if term in denom:
                        expo = total-denom[term]-sub
                    else:
                        expo = total-sub

                    if term.func is C.exp:
                        expr.append(C.exp(expo*term.args[0]))
                    else:
                        if expo is S.One:
                            expr.append(term)
                        else:
                            expr.append(Pow(term, expo))

                numerator.append(coeff*Mul(*([numer] + expr)))

            return Add(*numerator)/(product*Mul(*denominator))
        elif expr.is_Mul or expr.is_Pow:
            return type(expr)(*[_together(t) for t in expr.args])
        elif expr.is_Function and deep:
            return expr.func(*[_together(t) for t in expr.args])
        else:
            return expr

    return powsimp(_together(separate(expr)), deep=True, combine='exp')

#apart -> partial fractions decomposition (will be here :)

def collect(expr, syms, evaluate=True, exact=False):
    """
        Collect additive terms with respect to a list of symbols up
        to powers with rational exponents. By the term symbol here
        are meant arbitrary expressions, which can contain powers,
        products, sums etc. In other words symbol is a pattern
        which will be searched for in the expression's terms.

        This function will not apply any redundant expanding to the
        input expression, so user is assumed to enter expression in
        final form. This makes 'collect' more predictable as there
        is no magic behind the scenes. However it is important to
        note, that powers of products are converted to products of
        powers using 'separate' function.

        There are two possible types of output. First, if 'evaluate'
        flag is set, this function will return a single expression
        or else it will return a dictionary with separated symbols
        up to rational powers as keys and collected sub-expressions
        as values respectively.

        >>> from sympy import collect, sympify, Wild
        >>> from sympy.abc import a, b, c, x, y, z

        This function can collect symbolic coefficients in polynomial
        or rational expressions. It will manage to find all integer or
        rational powers of collection variable:

        >>> collect(a*x**2 + b*x**2 + a*x - b*x + c, x)
        c + x*(a - b) + x**2*(a + b)

        The same result can be achieved in dictionary form:

        >>> d = collect(a*x**2 + b*x**2 + a*x - b*x + c, x, evaluate=False)
        >>> d[x**2]
        a + b
        >>> d[x]
        a - b
        >>> d[sympify(1)]
        c

        You can also work with multi-variate polynomials. However
        remember that this function is greedy so it will care only
        about a single symbol at time, in specification order:

        >>> collect(x**2 + y*x**2 + x*y + y + a*y, [x, y])
        x*y + y*(1 + a) + x**2*(1 + y)

        Also more complicated expressions can be used as patterns:

        >>> from sympy import sin, log
        >>> collect(a*sin(2*x) + b*sin(2*x), sin(2*x))
        (a + b)*sin(2*x)

        >>> collect(a*x*log(x) + b*(x*log(x)), x*log(x))
        x*(a + b)*log(x)

        You can use wildcards in the pattern

        >>> w = Wild('w1')
        >>> collect(a*x**y - b*x**y, w**y)
        x**y*(a - b)

        It is also possible to work with symbolic powers, although
        it has more complicated behavior, because in this case
        power's base and symbolic part of the exponent are treated
        as a single symbol:

        >>> collect(a*x**c + b*x**c, x)
        a*x**c + b*x**c

        >>> collect(a*x**c + b*x**c, x**c)
        x**c*(a + b)

        However if you incorporate rationals to the exponents, then
        you will get well known behavior:

        >>> collect(a*x**(2*c) + b*x**(2*c), x**c)
        (x**2)**c*(a + b)

        Note also that all previously stated facts about 'collect'
        function apply to the exponential function, so you can get:

        >>> from sympy import exp
        >>> collect(a*exp(2*x) + b*exp(2*x), exp(x))
        (a + b)*exp(2*x)

        If you are interested only in collecting specific powers
        of some symbols then set 'exact' flag in arguments:

        >>> collect(a*x**7 + b*x**7, x, exact=True)
        a*x**7 + b*x**7

        >>> collect(a*x**7 + b*x**7, x**7, exact=True)
        x**7*(a + b)

        You can also apply this function to differential equations, where
        derivatives of arbitrary order can be collected.  Note that if you
        collect with respect to a function or a derivative of a function,
        all derivatives of that function will also be collected. Use
        exact=True to prevent this from happening:

        >>> from sympy import Derivative as D, collect, Function
        >>> f = Function('f') (x)

        >>> collect(a*D(f,x) + b*D(f,x), D(f,x))
        (a + b)*D(f(x), x)

        >>> collect(a*D(D(f,x),x) + b*D(D(f,x),x), f)
        (a + b)*D(f(x), x, x)

        >>> collect(a*D(D(f,x),x) + b*D(D(f,x),x), D(f,x), exact=True)
        a*D(f(x), x, x) + b*D(f(x), x, x)


        >>> collect(a*D(f,x) + b*D(f,x) + a*f + b*f, f,x)
        (a + b)*D(f(x), x) + (a + b)*f(x)

        Or you can even match both derivative order and exponent at time::

        >>> collect(a*D(D(f,x),x)**2 + b*D(D(f,x),x)**2, D(f,x))
        D(f(x), x, x)**2*(a + b)


    == Notes ==
        - arguments are expected to be in expanded form, so you might have to
          call expand() prior to calling this function.
    """
    def make_expression(terms):
        product = []

        for term, rat, sym, deriv in terms:
            if deriv is not None:
                var, order = deriv

                while order > 0:
                    term, order = Derivative(term, var), order-1

            if sym is None:
                if rat is S.One:
                    product.append(term)
                else:
                    product.append(Pow(term, rat))
            else:
                product.append(Pow(term, rat*sym))

        return Mul(*product)

    def parse_derivative(deriv):
        # scan derivatives tower in the input expression and return
        # underlying function and maximal differentiation order
        expr, sym, order = deriv.expr, deriv.variables[0], 1

        for s in deriv.variables[1:]:
            if s == sym:
                order += 1
            else:
                raise NotImplementedError('Improve MV Derivative support in collect')

        while isinstance(expr, Derivative):
            s0 = expr.variables[0]

            for s in expr.variables:
                if s != s0:
                    raise NotImplementedError('Improve MV Derivative support in collect')

            if s0 == sym:
                expr, order = expr.expr, order+len(expr.variables)
            else:
                break

        return expr, (sym, Rational(order))

    def parse_term(expr):
        """Parses expression expr and outputs tuple (sexpr, rat_expo, sym_expo, deriv)
        where:
         - sexpr is the base expression
         - rat_expo is the rational exponent that sexpr is raised to
         - sym_expo is the symbolic exponent that sexpr is raised to
         - deriv contains the derivatives the the expression

         for example, the output of x would be (x, 1, None, None)
         the output of 2**x would be (2, 1, x, None)
        """
        rat_expo, sym_expo = S.One, None
        sexpr, deriv = expr, None

        if expr.is_Pow:
            if isinstance(expr.base, Derivative):
                sexpr, deriv = parse_derivative(expr.base)
            else:
                sexpr = expr.base

            if expr.exp.is_Rational:
                rat_expo = expr.exp
            elif expr.exp.is_Mul:
                coeff, tail = expr.exp.as_coeff_mul()

                if coeff.is_Rational:
                    rat_expo, sym_expo = coeff, expr.exp._new_rawargs(*tail)
                else:
                    sym_expo = expr.exp
            else:
                sym_expo = expr.exp
        elif expr.func is C.exp:
            arg = expr.args[0]
            if arg.is_Rational:
                sexpr, rat_expo = S.Exp1, arg
            elif arg.is_Mul:
                coeff, tail = arg.as_coeff_mul()

                if coeff.is_Rational:
                    sexpr, rat_expo = C.exp(arg._new_rawargs(*tail)), coeff
        elif isinstance(expr, Derivative):
            sexpr, deriv = parse_derivative(expr)

        return sexpr, rat_expo, sym_expo, deriv

    def parse_expression(terms, pattern):
        """Parse terms searching for a pattern.
        terms is a list of tuples as returned by parse_terms
        pattern is an expression
        """
        pattern = Mul.make_args(pattern)

        if len(terms) < len(pattern):
            # pattern is longer than  matched product
            # so no chance for positive parsing result
            return None
        else:
            pattern = [parse_term(elem) for elem in pattern]

            elems, common_expo, has_deriv = [], None, False

            for elem, e_rat, e_sym, e_ord in pattern:

                for j in range(len(terms)):
                    term, t_rat, t_sym, t_ord = terms[j]

                    # keeping track of whether one of the terms had
                    # a derivative or not as this will require rebuilding
                    # the expression later
                    if t_ord is not None:
                        has_deriv= True

                    if elem.is_Number:
                        # a constant is a match for everything
                        break

                    if (term.match(elem) is not None and \
                            (t_sym == e_sym or t_sym is not None and \
                            e_sym is not None and \
                            t_sym.match(e_sym) is not None)):
                        if exact == False:
                            # we don't have to be exact so find common exponent
                            # for both expression's term and pattern's element
                            expo = t_rat / e_rat

                            if common_expo is None:
                                # first time
                                common_expo = expo
                            else:
                                # common exponent was negotiated before so
                                # there is no chance for a pattern match unless
                                # common and current exponents are equal
                                if common_expo != expo:
                                    common_expo = 1
                        else:
                            # we ought to be exact so all fields of
                            # interest must match in every details
                            if e_rat != t_rat or e_ord != t_ord:
                                continue

                        # found common term so remove it from the expression
                        # and try to match next element in the pattern
                        elems.append(terms[j])
                        del terms[j]

                        break

                else:
                    # pattern element not found
                    return None
            return terms, elems, common_expo, has_deriv

    if evaluate:
        if expr.is_Mul:
            ret = 1
            for term in expr.args:
                ret *= collect(term, syms, True, exact)
            return ret
        elif expr.is_Pow:
            b = collect(expr.base, syms, True, exact)
            return C.Pow(b, expr.exp)

    summa = [separate(i) for i in Add.make_args(sympify(expr))]

    if isinstance(syms, list):
        syms = [separate(s) for s in syms]
    else:
        syms = [separate(syms)]

    collected, disliked = {}, S.Zero

    for product in summa:
        terms = [parse_term(i) for i in Mul.make_args(product)]

        for symbol in syms:
            if SYMPY_DEBUG:
                print "DEBUG: parsing of expression %s with symbol %s " % (str(terms), str(symbol))

            result = parse_expression(terms, symbol)

            if SYMPY_DEBUG:
                print "DEBUG: returned %s" %  str(result)

            if result is not None:
                terms, elems, common_expo, has_deriv = result

                # when there was derivative in current pattern we
                # will need to rebuild its expression from scratch
                if not has_deriv:
                    index = 1
                    for elem in elems:
                        index *= Pow(elem[0], elem[1])
                        if elem[2] is not None:
                            index **= elem[2]
                else:
                    index = make_expression(elems)

                terms = separate(make_expression(terms))
                index = separate(index)
                if index in collected.keys():
                    collected[index] += terms
                else:
                    collected[index] = terms

                break
        else:
            # none of the patterns matched
            disliked += product

    if disliked is not S.Zero:
        collected[S.One] = disliked

    if evaluate:
        return Add(*[a*b for a, b in collected.iteritems()])
    else:
        return collected

def separatevars(expr, symbols=[], dict=False):
    """
    Separates variables in an expression, if possible.  By
    default, it separates with respect to all symbols in an
    expression and collects constant coefficients that are
    independent of symbols.

    If dict=True then the separated terms will be returned
    in a dictionary keyed to their corresponding symbols.
    By default, all symbols in the expression will appear as
    keys; if symbols are provided, then all those symbols will
    be used as keys, and any terms in the expression containing
    other symbols or non-symbols will be returned keyed to the
    string 'coeff'.

    Note: the order of the factors is determined by Mul, so that the
    separated expressions may not necessarily be grouped together.

    Examples:
    >>> from sympy.abc import x, y, z, alpha
    >>> from sympy import separatevars, sin
    >>> separatevars(2*x**2*z*sin(y)+2*z*x**2)
    2*z*x**2*(1 + sin(y))

    >>> separatevars(2*x+y*sin(x))
    2*x + y*sin(x)
    >>> separatevars(2*x**2*z*sin(y)+2*z*x**2, symbols=(x, y), dict=True)
    {'coeff': 2*z, x: x**2, y: 1 + sin(y)}
    >>> separatevars(2*x**2*z*sin(y)+2*z*x**2, [x, y, alpha], dict=True)
    {'coeff': 2*z, alpha: 1, x: x**2, y: 1 + sin(y)}

    If the expression is not really separable, or is only partially
    separable, separatevars will do the best it can to separate it.

    >>> separatevars(x+x*y-3*(x**2))
    x*(1 + y - 3*x)

    If the expression is not separable then expr is returned unchanged
    or (if dict=True) then None is returned.

    >>> eq = 2*x+y*sin(x)
    >>> separatevars(eq) == eq
    True
    >>> separatevars(2*x+y*sin(x), symbols=(x, y), dict=True) == None
    True

    """

    if dict:
        return _separatevars_dict(_separatevars(expr), *symbols)
    else:
        return _separatevars(expr)

def _separatevars(expr):
    # get a Pow ready for expansion
    if expr.is_Pow:
        expr = separatevars(expr.base)**expr.exp

    # First try other expansion methods
    expr = expr.expand(mul=False, multinomial=False)

    _expr = expr.expand(power_exp=False, deep=False)
    _expr = factor(_expr, expand=False)

    if not _expr.is_Add:
        expr = _expr

    if expr.is_Add:

        nonsepar = sympify(0)
        # Find any common coefficients to pull out
        commoncsetlist = []
        for i in expr.args:
            if i.is_Mul:
                commoncsetlist.append(set(i.args))
            else:
                commoncsetlist.append(set((i,)))
        commoncset = set(flatten(commoncsetlist))
        commonc = sympify(1)

        for i in commoncsetlist:
            commoncset = commoncset.intersection(i)
        commonc = Mul(*commoncset)

        for i in expr.args:
            coe = i.extract_multiplicatively(commonc)
            if coe == None:
                nonsepar += sympify(1)
            else:
                nonsepar += coe
        if nonsepar == 0:
            return commonc
        else:
            return commonc*nonsepar

    else:
        return expr

def _separatevars_dict(expr, *symbols):
    if symbols:
        assert all((t.is_Atom for t in symbols)), "symbols must be Atoms."
    ret = dict(((i,sympify(1)) for i in symbols))
    ret['coeff'] = sympify(1)
    if expr.is_Mul:
        for i in expr.args:
            expsym = i.atoms(Symbol)
            intersection = set(symbols).intersection(expsym)
            if len(intersection) > 1:
                return None
            if len(intersection) == 0:
                # There are no symbols, so it is part of the coefficient
                ret['coeff'] *= i
            else:
                ret[intersection.pop()] *= i
    else:
        expsym = expr.atoms(Symbol)
        intersection = set(symbols).intersection(expsym)
        if len(intersection) > 1:
            return None
        if len(intersection) == 0:
            # There are no symbols, so it is part of the coefficient
            ret['coeff'] *= expr
        else:
            ret[intersection.pop()] *= expr

    return ret

def ratsimp(expr):
    """Put an expression over a common denominator, cancel and reduce.

    == Examples ==
        >>> from sympy import ratsimp
        >>> from sympy.abc import x, y
        >>> ratsimp(1/x + 1/y)
        (x + y)/(x*y)
    """

    f, g = cancel(expr).as_numer_denom()
    try:
        Q, r = reduced(f, [g], field=True, expand=False)
    except GeneratorsNeeded:
        return f/g

    return Add(*Q) + r/g

def trigsimp(expr, deep=False, recursive=False):
    """
    == Usage ==

    trigsimp(expr) -> reduces expression by using known trig identities

    == Notes ==

    deep:
    - Apply trigsimp inside functions

    recursive:
    - Use common subexpression elimination (cse()) and apply
    trigsimp recursively (recursively==True is quite expensive
    operation if the expression is large)

    == Examples ==
        >>> from sympy import trigsimp, sin, cos, log
        >>> from sympy.abc import x, y
        >>> e = 2*sin(x)**2 + 2*cos(x)**2
        >>> trigsimp(e)
        2
        >>> trigsimp(log(e))
        log(2*cos(x)**2 + 2*sin(x)**2)
        >>> trigsimp(log(e), deep=True)
        log(2)

    """
    sin, cos, tan, cot = C.sin, C.cos, C.tan, C.cot
    if not expr.has(sin, cos, tan, cot):
        return expr

    if recursive:
        w, g = cse(expr)
        g = trigsimp_nonrecursive(g[0])

        for sub in reversed(w):
            g = g.subs(sub[0], sub[1])
            g = trigsimp_nonrecursive(g)
        result = g
    else:
        result = trigsimp_nonrecursive(expr, deep)

    # do some final simplifications like sin/cos -> tan:
    a,b,c = map(Wild, 'abc')
    matchers = (
            (a*sin(b)**c/cos(b)**c, a*tan(b)**c),
            (a*tan(b)**c*cos(b)**c, a*sin(b)**c),
            (a*cot(b)**c*sin(b)**c, a*cos(b)**c),
            (a*tan(b)**c/sin(b)**c, a/cos(b)**c),
            (a*cot(b)**c/cos(b)**c, a/sin(b)**c),
    )
    for pattern, simp in matchers:
        res = result.match(pattern)
        if res is not None:
            # if c is missing or zero, do nothing:
            if (not c in res) or res[c] == 0:
                continue
            # if "a" contains the argument of sin/cos "b", skip the
            # simplification:
            if res[a].has(res[b]):
                continue
            # simplify and finish:
            result = simp.subs(res)
            break

    return result


def trigsimp_nonrecursive(expr, deep=False):
    """
    A nonrecursive trig simplifier, used from trigsimp.

    == Usage ==
        trigsimp_nonrecursive(expr) -> reduces expression by using known trig
                                       identities

    == Notes ==

    deep ........ apply trigsimp inside functions

    == Examples ==
        >>> from sympy import cos, sin, log
        >>> from sympy.simplify.simplify import trigsimp, trigsimp_nonrecursive
        >>> from sympy.abc import x, y
        >>> e = 2*sin(x)**2 + 2*cos(x)**2
        >>> trigsimp(e)
        2
        >>> trigsimp_nonrecursive(log(e))
        log(2*cos(x)**2 + 2*sin(x)**2)
        >>> trigsimp_nonrecursive(log(e), deep=True)
        log(2)

    """
    sin, cos, tan, cot = C.sin, C.cos, C.tan, C.cot

    if expr.is_Function:
        if deep:
            return expr.func(trigsimp_nonrecursive(expr.args[0], deep))
    elif expr.is_Mul:
        ret = S.One
        for x in expr.args:
            ret *= trigsimp_nonrecursive(x, deep)

        return ret
    elif expr.is_Pow:
        return Pow(trigsimp_nonrecursive(expr.base, deep),
                trigsimp_nonrecursive(expr.exp, deep))
    elif expr.is_Add:
        # TODO this needs to be faster

        # The types of trig functions we are looking for
        a,b,c = map(Wild, 'abc')
        matchers = (
            (a*sin(b)**2, a - a*cos(b)**2),
            (a*tan(b)**2, a*(1/cos(b))**2 - a),
            (a*cot(b)**2, a*(1/sin(b))**2 - a)
        )

        # Scan for the terms we need
        ret = S.Zero
        for term in expr.args:
            term = trigsimp_nonrecursive(term, deep)
            res = None
            for pattern, result in matchers:
                res = term.match(pattern)
                if res is not None:
                    ret += result.subs(res)
                    break
            if res is None:
                ret += term

        # Reduce any lingering artifacts, such as sin(x)**2 changing
        # to 1-cos(x)**2 when sin(x)**2 was "simpler"
        artifacts = (
            (a - a*cos(b)**2 + c, a*sin(b)**2 + c, cos),
            (a - a*(1/cos(b))**2 + c, -a*tan(b)**2 + c, cos),
            (a - a*(1/sin(b))**2 + c, -a*cot(b)**2 + c, sin)
        )

        expr = ret
        for pattern, result, ex in artifacts:
            # Substitute a new wild that excludes some function(s)
            # to help influence a better match. This is because
            # sometimes, for example, 'a' would match sec(x)**2
            a_t = Wild('a', exclude=[ex])
            pattern = pattern.subs(a, a_t)
            result = result.subs(a, a_t)
            if expr.is_number:
                continue

            m = expr.match(pattern)
            while m is not None:
                if m[a_t] == 0 or -m[a_t] in m[c].args or m[a_t] + m[c] == 0:
                    break
                expr = result.subs(m)
                m = expr.match(pattern)

        return expr
    return expr

def radsimp(expr):
    """
    Rationalize the denominator.

    Examples:
        >>> from sympy import radsimp, sqrt, Symbol
        >>> radsimp(1/(2+sqrt(2)))
        1 - 2**(1/2)/2
        >>> x,y = map(Symbol, 'xy')
        >>> e = ((2+2*sqrt(2))*x+(2+sqrt(8))*y)/(2+sqrt(2))
        >>> radsimp(e)
        x*2**(1/2) + y*2**(1/2)

    """
    n,d = fraction(expr)
    a,b,c = map(Wild, 'abc')
    r = d.match(a+b*sqrt(c))
    if r is not None:
        a = r[a]
        if r[b] == 0:
            b,c = 0,0
        else:
            b,c = r[b],r[c]

        syms = list(n.atoms(Symbol))
        n = collect((n*(a-b*sqrt(c))).expand(), syms)
        d = a**2 - c*b**2

    return n/d

def posify(eq):
    """Return eq (with generic symbols made positive) and a restore dictionary.

    Any symbol that has positive=None will be replaced with a positive dummy
    symbol having the same name. This replacement will allow more symbolic
    processing of expressions, especially those involving powers and logarithms.

    A dictionary that can be sent to subs to restore eq to its original symbols
    is also returned.

    >>> from sympy import posify, Symbol, log
    >>> from sympy.abc import x
    >>> posify(x + Symbol('p', positive=True) + Symbol('n', negative=True))
    (n + p + _x, {_x: x})

    >> log(1/x).expand() # should be log(1/x) but it comes back as -log(x)
    log(1/x)

    >>> log(posify(1/x)[0]).expand() # take [0] and ignore replacements
    -log(_x)
    >>> eq, rep = posify(1/x)
    >>> log(eq).expand().subs(rep)
    -log(x)
    >>> posify([x, 1 + x])
    ([_x, 1 + _x], {_x: x})
    """
    eq = sympify(eq)
    if type(eq) in (list, set, tuple):
        f = type(eq)
        eq = list(eq)
        syms = set()
        for e in eq:
            syms = syms.union(e.atoms(C.Symbol))
        reps = {}
        for s in syms:
            reps.update(dict((v, k) for k, v in posify(s)[1].items()))
        for i, e in enumerate(eq):
            eq[i] = e.subs(reps)
        return f(eq), dict([(r,s) for s, r in reps.iteritems()])

    reps = dict([(s, Dummy(s.name, positive=True))
                 for s in eq.atoms(Symbol) if s.is_positive is None])
    eq = eq.subs(reps)
    return eq, dict([(r,s) for s, r in reps.iteritems()])

def powdenest(eq, force=False):
    """
    Collect exponents on powers as assumptions allow.

    Given (bb**be)**e, this can be simplified as follows:
        o if bb is positive or e is an integer, bb**(be*e)
        o if be has an integer in the denominatory, then
          all integers from its numerator can be joined with e
    Given a product of powers raised to a power, (bb1**be1 * bb2**be2...)**e,
    simplification can be done as follows:
        o if e is positive, the gcd of all bei can be joined with e;
        o all non-negative bb can be separated from those that are negative
          and their gcd can be joined with e; autosimplification already
          handles this separation.
        o integer factors from powers that have integers in the denominator
          of the exponent can be removed from any term and the gcd of such
          integers can be joined with e

    Setting `force` to True will make symbols that are not explicitly
    negative behave as though they are positive, resulting in more
    denesting.

    When there are sums of logs in exp() then a product of powers may be
    obtained e.g. exp(3*(log(a) + 2*log(b))) - > a**3*b**6.

    Examples:

    >>> from sympy.abc import a, b, x, y, z
    >>> from sympy import Symbol, exp, log, sqrt, symbols, powdenest

    >>> powdenest((x**(2*a/3))**(3*x))
    (x**(a/3))**(6*x)
    >>> powdenest(exp(3*x*log(2)))
    2**(3*x)

    Assumptions may prevent expansion:

    >> powdenest(sqrt(x**2))  # activate when log rules are fixed
    (x**2)**(1/2)

    >>> p = symbols('p', positive=True)
    >>> powdenest(sqrt(p**2))
    p

    No other expansion is done.

    >>> i, j = symbols('ij', integer=1)
    >>> powdenest((x**x)**(i + j)) # -X-> (x**x)**i*(x**x)**j
    x**(x*(i + j))

    But exp() will be denested by moving all non-log terms outside of
    the function; this may result in the collapsing of the exp to a power
    with a different base:

    >>> powdenest(exp(3*y*log(x)))
    x**(3*y)
    >>> powdenest(exp(y*(log(a) + log(b))))
    (a*b)**y
    >>> powdenest(exp(3*(log(a) + log(b))))
    a**3*b**3

    If assumptions allow, symbols can also be moved to the outermost exponent:

    >>> i = Symbol('i', integer=True)
    >>> p = Symbol('p', positive=True)
    >>> powdenest(((x**(2*i))**(3*y))**x)
    ((x**(2*i))**(3*y))**x
    >>> powdenest(((x**(2*i))**(3*y))**x, force=1)
    x**(6*i*x*y)

    >> powdenest(((p**(2*a))**(3*y))**x)  # activate when log rules are fixed
    p**(6*a*x*y)

    >>> powdenest(((x**(2*a/3))**(3*y/i))**x)
    ((x**(a/3))**(y/i))**(6*x)
    >>> powdenest((x**(2*i)*y**(4*i))**z,1)
    (x*y**2)**(2*i*z)

    >>> n = Symbol('n', negative=1)

    >> powdenest((x**i)**y, force=1)  # activate when log rules are fixed
    x**(i*y)
    >> powdenest((n**i)**x, force=1)  # activate when log rules are fixed
    (n**i)**x

    """

    if force:
        eq, rep = posify(eq)
        return powdenest(eq, force=0).subs(rep)

    eq = S(eq)
    if eq.is_Atom:
        return eq

    # handle everything that is not a power
    #   if subs would work then one could replace the following with
    #      return eq.subs(dict([(p, powdenest(p)) for p in eq.atoms(Pow)]))
    #   but subs expands (3**x)**2 to 3**x * 3**x so the 3**(5*x)
    #   is not recognized; in addition, that would take 2 passes through
    #   the expression (once to find Pows and again to replace them). The
    #   following does it in one pass. Which is more important, efficiency
    #   or simplicity? On the other hand, this only does a shallow replacement
    #   and doesn't enter Integrals or functions, etc... so perhaps the subs
    #   approach (or adding a deep flag) is the thing to do.
    if not eq.is_Pow and not eq.func is exp:
        args = list(Add.make_args(eq))
        rebuild = False
        for i, arg in enumerate(args):
            margs = list(Mul.make_args(arg))
            changed = False
            for j, m in enumerate(margs):
                if not m.is_Pow:
                    continue
                m = powdenest(m, force=force)
                if m != margs[j]:
                    changed = True
                    margs[j] = m
            if changed:
                rebuild = True
                args[i] = C.Mul(*margs)
        if rebuild:
            eq = eq.func(*args)
        return eq

    b, e = eq.as_base_exp()

    # denest exp with log terms in exponent
    if b is S.Exp1 and e.is_Mul:
        logs = []
        other = []
        efunc = C.Mul
        for ei in Mul.make_args(e):
            if any(aj.func is C.log for a in Mul.make_args(ei)
                   for ai in Add.make_args(a) for aj in Mul.make_args(ai)):
                logs.append(ei)
            else:
                other.append(ei)
        logs = logcombine(efunc(*logs), force=force)
        return C.Pow(C.exp(logs), efunc(*other))

    bb, be = b.as_base_exp()
    if be is S.One and not (b.is_Mul or b.is_Rational):
        return eq

    # denest eq which is either Pow**e or Mul**e
    if force or e.is_integer:
        # replace all non-explicitly negative symbols with positive dummies
        syms = eq.atoms(Symbol)
        rep = [(s, C.Dummy(s.name, positive=True)) for s in syms if not s.is_negative]
        sub = eq.subs(rep)
    else:
        rep = []
        sub = eq

    # if any factor is a bare symbol then there is nothing to be done
    b, e = sub.as_base_exp()
    if e is S.One or any(s.is_Symbol for s in Mul.make_args(b)):
        return sub.subs([(new, old) for old, new in rep])
    # let log handle the case of the base of the argument being a mul, e.g.
    # sqrt(x**(2*i)*y**(6*i)) -> x**i*y**(3**i)
    gcd = terms_gcd(log(b).expand(log=1))
    if gcd.func is C.log or not gcd.is_Mul:
        if hasattr(gcd.args[0], 'exp'):
            gcd = powdenest(gcd.args[0])
            c, _ = gcd.exp.as_coeff_mul()
            ok = c.p != 1
            if ok:
                ok = c.q != 1
                if not ok:
                    n, d = gcd.exp.as_numer_denom()
                    ok = d is not S.One and any(di.is_integer for di in Mul.make_args(d))
            if ok:
                return C.Pow(C.Pow(gcd.base, gcd.exp/c.p), c.p*e)
        elif e.is_Mul:
            return C.Pow(b, e).subs([(new, old) for old, new in rep])
        return eq
    else:
        add= []
        other = []
        for g in gcd.args:
            if g.is_Add:
                add.append(g)
            else:
                other.append(g)
        return powdenest(C.Pow(exp(logcombine(Mul(*add))), e*Mul(*other))).subs([(new, old) for old, new in rep])

def powsimp(expr, deep=False, combine='all'):
    """
    == Usage ==
        powsimp(expr, deep) -> reduces expression by combining powers with
        similar bases and exponents.

    == Notes ==
        If deep is True then powsimp() will also simplify arguments of
        functions. By default deep is set to False.
        You can make powsimp() only combine bases or only combine exponents by
        changing combine='base' or combine='exp'.  By default, combine='all',
        which does both.  combine='base' will only combine::

             a   a          a                          2x      x
            x * y  =>  (x*y)   as well as things like 2   =>  4

        and combine='exp' will only combine
        ::

             a   b      (a + b)
            x * x  =>  x

        combine='exp' will strictly only combine exponents in the way that used
        to be automatic.  Also use deep=True if you need the old behavior.

        When combine='all', 'exp' is evaluated first.  Consider the first
        example below for when there could be an ambiguity relating to this.
        This is done so things like the second example can be completely
        combined.  If you want 'base' combined first, do something like
        powsimp(powsimp(expr, combine='base'), combine='exp').

    == Examples ==
        >>> from sympy import powsimp, exp, log, symbols
        >>> from sympy.abc import x, y, z, n
        >>> powsimp(x**y*x**z*y**z, combine='all')
        x**(y + z)*y**z
        >>> powsimp(x**y*x**z*y**z, combine='exp')
        x**(y + z)*y**z
        >>> powsimp(x**y*x**z*y**z, combine='base')
        x**y*(x*y)**z

        >>> powsimp(x**z*x**y*n**z*n**y, combine='all')
        (n*x)**(y + z)
        >>> powsimp(x**z*x**y*n**z*n**y, combine='exp')
        n**(y + z)*x**(y + z)
        >>> powsimp(x**z*x**y*n**z*n**y, combine='base')
        (n*x)**y*(n*x)**z

        >>> x, y = symbols('x y', positive=True)
        >>> powsimp(log(exp(x)*exp(y)))
        log(exp(x)*exp(y))
        >>> powsimp(log(exp(x)*exp(y)), deep=True)
        x + y

    """
    if combine not in ['all', 'exp', 'base']:
        raise ValueError, "combine must be one of ('all', 'exp', 'base')."
    y = Dummy('y')
    if expr.is_Pow:
        if deep:
            return powsimp(y*powsimp(expr.base, deep, combine)**powsimp(\
            expr.exp, deep, combine), deep, combine)/y
        else:
            return powsimp(y*expr, deep, combine)/y # Trick it into being a Mul
    elif expr.is_Function:
        if expr.func is exp and deep:
            # Exp should really be like Pow
            return powsimp(y*exp(powsimp(expr.args[0], deep, combine)), deep, combine)/y
        elif expr.func is exp and not deep:
            return powsimp(y*expr, deep, combine)/y
        elif deep:
            return expr.func(*[powsimp(t, deep, combine) for t in expr.args])
        else:
            return expr
    elif expr.is_Add:
        return Add(*[powsimp(t, deep, combine) for t in expr.args])

    elif expr.is_Mul:
        if combine in ('exp', 'all'):
            # Collect base/exp data, while maintaining order in the
            # non-commutative parts of the product
            if combine is 'all' and deep and any((t.is_Add for t in expr.args)):
                # Once we get to 'base', there is no more 'exp', so we need to
                # distribute here.
                return powsimp(expand_mul(expr, deep=False), deep, combine)
            c_powers = {}
            nc_part = []
            newexpr = sympify(1)
            for term in expr.args:
                if term.is_Add and deep:
                    newexpr *= powsimp(term, deep, combine)
                else:
                    if term.is_commutative:
                        b, e = term.as_base_exp()
                        if deep:
                            b, e = powsimp(b, deep, combine), powsimp(e, deep, combine)
                        c_powers[b] = c_powers.get(b, 0) + e
                    else:
                        # This is the logic that combines exponents for equal,
                        # but non-commutative bases: A**x*A**y == A**(x+y).
                        if nc_part:
                            b1, e1 = nc_part[-1].as_base_exp()
                            b2, e2 = term.as_base_exp()
                            if (b1 == b2 and
                                e1.is_commutative and e2.is_commutative):
                                nc_part[-1] = Pow(b1, Add(e1,e2))
                                continue
                        nc_part.append(term)

            # check for base and inverted base pairs
            be = c_powers.items()
            skip = set() # skip if we already saw them
            for b, e in be:
                if b in skip:
                    continue
                bpos = b.is_positive
                if bpos:
                    binv = 1/b
                    if b != binv and binv in c_powers:
                        if b.as_numer_denom()[0] is S.One:
                            c_powers.pop(b)
                            c_powers[binv] -= e
                        else:
                            skip.add(binv)
                            e = c_powers.pop(binv)
                            c_powers[b] -= e

            newexpr = Mul(newexpr, Mul(*[Pow(b,e) for b, e in c_powers.items()]))
            if combine is 'exp':
                return Mul(newexpr, Mul(*nc_part))
            else:
                # combine is 'all', get stuff ready for 'base'
                if deep:
                    newexpr = expand_mul(newexpr, deep=False)
                if newexpr.is_Add:
                    return powsimp(Mul(*nc_part), deep, combine='base') * \
                           Add(*[powsimp(i, deep, combine='base')
                                 for i in newexpr.args])
                else:
                    return powsimp(Mul(*nc_part), deep, combine='base')*\
                    powsimp(newexpr, deep, combine='base')

        else:
            # combine is 'base'
            if deep:
                expr = expand_mul(expr, deep=False)
            if expr.is_Add:
                return Add(*[powsimp(i, deep, combine) for i in expr.args])
            else:
                # Build c_powers and nc_part.  These must both be lists not
                # dicts because exp's are not combined.
                c_powers = []
                nc_part = []
                for term in expr.args:
                    if term.is_commutative:
                        c_powers.append(list(term.as_base_exp()))
                    else:
                        # This is the logic that combines bases that are
                        # different and non-commutative, but with equal and
                        # commutative exponents: A**x*B**x == (A*B)**x.
                        if nc_part:
                            b1, e1 = nc_part[-1].as_base_exp()
                            b2, e2 = term.as_base_exp()
                            if (e1 == e2 and e2.is_commutative):
                                nc_part[-1] = Pow(Mul(b1, b2), e1)
                                continue
                        nc_part.append(term)

            # Pull out numerical coefficients from exponent
            # e.g., 2**(2*x) => 4**x
            for i in xrange(len(c_powers)):
                b, e = c_powers[i]
                exp_c, exp_t = e.as_coeff_mul()
                if not (exp_c is S.One) and exp_t:
                    c_powers[i] = [C.Pow(b, exp_c), e._new_rawargs(*exp_t)]


            # Combine bases whenever they have the same exponent
            c_exp = {}
            for b, e in c_powers:
                if e in c_exp:
                    c_exp[e].append(b)
                else:
                    c_exp[e] = [b]
            # Merge back in the results of the above to form a new product
            for e in c_exp:
                bases = c_exp[e]
                if deep:
                    simpe = powsimp(e, deep, combine)
                    c_exp = {}
                    for b, ex in c_powers:
                        if ex in c_exp:
                            c_exp[ex].append(b)
                        else:
                            c_exp[ex] = [b]
                    del c_exp[e]
                    c_exp[simpe] = bases

                else:
                    simpe = e
                if len(bases) > 1:
                    for b in bases:
                        c_powers.remove([b,e])
                    new_base = Mul(*bases)
                    in_c_powers = False
                    for i in xrange(len(c_powers)):
                        if c_powers[i][0] == new_base:
                            if combine == 'all':
                                c_powers[i][1] += simpe
                            else:
                                c_powers.append([new_base, simpe])
                            in_c_powers = True
                    if not in_c_powers:
                        c_powers.append([new_base, simpe])
            c_part = [C.Pow(b,e) for b,e in c_powers]
            return Mul(*(c_part + nc_part))

    else:
        return expr

def hypersimp(f, k):
    """Given combinatorial term f(k) simplify its consecutive term ratio
       i.e. f(k+1)/f(k).  The input term can be composed of functions and
       integer sequences which have equivalent representation in terms
       of gamma special function.

       The algorithm performs three basic steps:

           (1) Rewrite all functions in terms of gamma, if possible.

           (2) Rewrite all occurrences of gamma in terms of products
               of gamma and rising factorial with integer,  absolute
               constant exponent.

           (3) Perform simplification of nested fractions, powers
               and if the resulting expression is a quotient of
               polynomials, reduce their total degree.

       If f(k) is hypergeometric then as result we arrive with a
       quotient of polynomials of minimal degree. Otherwise None
       is returned.

       For more information on the implemented algorithm refer to:

       [1] W. Koepf, Algorithms for m-fold Hypergeometric Summation,
           Journal of Symbolic Computation (1995) 20, 399-417
    """
    f = sympify(f)

    g = f.subs(k, k+1) / f

    g = g.rewrite(gamma)
    g = expand_func(g)
    g = powsimp(g, deep=True, combine='exp')

    if g.is_rational_function(k):
        return simplify(g)
    else:
        return None

def hypersimilar(f, g, k):
    """Returns True if 'f' and 'g' are hyper-similar.

       Similarity in hypergeometric sense means that a quotient of
       f(k) and g(k) is a rational function in k.  This procedure
       is useful in solving recurrence relations.

       For more information see hypersimp().

    """
    f, g = map(sympify, (f, g))

    h = (f/g).rewrite(gamma)
    h = h.expand(func=True, basic=False)

    return h.is_rational_function(k)

def combsimp(expr):
    return expr

def simplify(expr):
    """Naively simplifies the given expression.

       Simplification is not a well defined term and the exact strategies
       this function tries can change in the future versions of SymPy. If
       your algorithm relies on "simplification" (whatever it is), try to
       determine what you need exactly  -  is it powsimp()?, radsimp()?,
       together()?, logcombine()?, or something else? And use this particular
       function directly, because those are well defined and thus your algorithm
       will be robust.

    """
    expr = together(cancel(powsimp(expr)).expand())
    expr = powsimp(expr, combine='exp', deep=True)

    numer, denom = expr.as_numer_denom()

    if denom.is_Add:
        a, b, c = map(Wild, 'abc')

        r = denom.match(a + b*c**S.Half)

        if r is not None and r[b]:
            a, b, c = r[a], r[b], r[c]

            numer *= a-b*c**S.Half
            numer = numer.expand()

            denom = a**2 - c*b**2

            expr = numer/denom

    if expr.could_extract_minus_sign():
        n, d = expr.as_numer_denom()
        if d != 0:
            expr = -n/(-d)

    return expr

def _real_to_rational(expr):
    """
    Replace all reals in expr with rationals.
    >>> from sympy import nsimplify
    >>> from sympy.abc import x
    >>> nsimplify(.76 + .1*x**.5, rational=1)
    19/25 + x**(1/2)/10
    """
    p = sympify(expr)
    for r in p.atoms(C.Real):
        newr = nsimplify(r)
        if not newr.is_Rational or \
           r.is_finite and not newr.is_finite:
            newr = r
            if newr < 0:
                s = -1
                newr *= s
            else:
                s = 1
            d = Pow(10, int((mpmath.log(newr)/mpmath.log(10))))
            newr = s*Rational(str(newr/d))*d
        p = p.subs(r, newr)
    return p

def nsimplify(expr, constants=[], tolerance=None, full=False, rational=False):
    """
    Replace numbers with simple representations.

    If rational=True then numbers are simply replaced with their rational
    equivalents.

    If rational=False, a simple formula that numerically matches the
    given expression is sought (and the input should be possible to evalf
    to a precision of at least 30 digits).

    Optionally, a list of (rationally independent) constants to
    include in the formula may be given.

    A lower tolerance may be set to find less exact matches.

    With full=True, a more extensive search is performed
    (this is useful to find simpler numbers when the tolerance
    is set low).

    Examples:

        >>> from sympy import nsimplify, sqrt, GoldenRatio, exp, I, exp, pi
        >>> nsimplify(4/(1+sqrt(5)), [GoldenRatio])
        -2 + 2*GoldenRatio
        >>> nsimplify((1/(exp(3*pi*I/5)+1)))
        1/2 - I*(1/4 + 5**(1/2)/10)**(1/2)
        >>> nsimplify(I**I, [pi])
        exp(-pi/2)
        >>> nsimplify(pi, tolerance=0.01)
        22/7

    """
    if rational:
        return _real_to_rational(expr)

    expr = sympify(expr)

    prec = 30
    bprec = int(prec*3.33)

    constants_dict = {}
    for constant in constants:
        constant = sympify(constant)
        v = constant.evalf(prec)
        if not v.is_Real:
            raise ValueError("constants must be real-valued")
        constants_dict[str(constant)] = v._to_mpmath(bprec)

    exprval = expr.evalf(prec, chop=True)
    re, im = exprval.as_real_imag()

    # Must be numerical
    if not ((re.is_Real or re.is_Integer) and (im.is_Real or im.is_Integer)):
        return expr

    def nsimplify_real(x):
        orig = mpmath.mp.dps
        xv = x._to_mpmath(bprec)
        try:
            # We'll be happy with low precision if a simple fraction
            if not (tolerance or full):
                mpmath.mp.dps = 15
                rat = mpmath.findpoly(xv, 1)
                if rat is not None:
                    return Rational(-int(rat[1]), int(rat[0]))
            mpmath.mp.dps = prec
            newexpr = mpmath.identify(xv, constants=constants_dict,
                tol=tolerance, full=full)
            if not newexpr:
                raise ValueError
            if full:
                newexpr = newexpr[0]
            return sympify(newexpr)
        finally:
            mpmath.mp.dps = orig
    try:
        if re: re = nsimplify_real(re)
        if im: im = nsimplify_real(im)
    except ValueError:
        return expr

    return re + im*S.ImaginaryUnit


def logcombine(expr, force=False):
    """
    Takes logarithms and combines them using the following rules:

    - log(x)+log(y) == log(x*y)
    - a*log(x) == log(x**a)

    These identities are only valid if x and y are positive and if a is real, so
    the function will not combine the terms unless the arguments have the proper
    assumptions on them.  Use logcombine(func, force=True) to
    automatically assume that the arguments of logs are positive and that
    coefficients are real.  Note that this will not change any assumptions
    already in place, so if the coefficient is imaginary or the argument
    negative, combine will still not combine the equations.  Change the
    assumptions on the variables to make them combine.

    Examples:
    >>> from sympy import Symbol, symbols, log, logcombine
    >>> from sympy.abc import a, x, y, z
    >>> logcombine(a*log(x)+log(y)-log(z))
    -log(z) + a*log(x) + log(y)
    >>> logcombine(a*log(x)+log(y)-log(z), force=True)
    log(y*x**a/z)
    >>> x,y,z = symbols('xyz', positive=True)
    >>> a = Symbol('a', real=True)
    >>> logcombine(a*log(x)+log(y)-log(z))
    log(y*x**a/z)

    """
    # Try to make (a+bi)*log(x) == a*log(x)+bi*log(x).  This needs to be a
    # separate function call to avoid infinite recursion.
    expr = expand_mul(expr, deep=False)
    return _logcombine(expr, force)

def _logcombine(expr, force=False):
    """
    Does the main work for logcombine, it's a separate function to avoid an
    infinite recursion. See the docstrings of logcombine() for help.
    """
    def _getlogargs(expr):
        """
        Returns the arguments of the logarithm in an expression.
        Example:
        _getlogargs(a*log(x*y))
        x*y
        """
        if expr.func is log:
            return [expr.args[0]]
        else:
            args = []
            for i in expr.args:
                if i.func is log:
                    args.append(_getlogargs(i))
            return flatten(args)
        return None

    if type(expr) in (int, float) or expr.is_Number or expr.is_Rational or \
        expr.is_NumberSymbol or type(expr) == C.Integral:
        return expr

    if isinstance(expr, Equality):
        retval = Equality(_logcombine(expr.lhs-expr.rhs, force),\
        Integer(0))
        # If logcombine couldn't do much with the equality, try to make it like
        # it was.  Hopefully extract_additively won't become smart enought to
        # take logs apart :)
        right = retval.lhs.extract_additively(expr.lhs)
        if right:
            return Equality(expr.lhs, _logcombine(-right, force))
        else:
            return retval

    if expr.is_Add:
        argslist = 1
        notlogs = 0
        coeflogs = 0
        for i in expr.args:
            if i.func is log:
                if (i.args[0].is_positive or (force and not \
                i.args[0].is_nonpositive)):
                    argslist *= _logcombine(i.args[0], force)
                else:
                    notlogs += i
            elif i.is_Mul and any(map(lambda t: getattr(t,'func', False)==log,\
            i.args)):
                largs = _getlogargs(i)
                assert len(largs) != 0
                loglargs = 1
                for j in largs:
                    loglargs *= log(j)

                if  all(getattr(t,'is_positive') for t in largs)\
                    and getattr(i.extract_multiplicatively(loglargs),'is_real', False)\
                    or (force\
                        and not all(getattr(t,'is_nonpositive') for t in largs)\
                        and not getattr(i.extract_multiplicatively(loglargs),\
                        'is_real')==False):

                    coeflogs += _logcombine(i, force)
                else:
                    notlogs += i
            elif i.has(log):
                notlogs += _logcombine(i, force)
            else:
                notlogs += i
        if notlogs + log(argslist) + coeflogs == expr:
            return expr
        else:
            alllogs = _logcombine(log(argslist) + coeflogs, force)
            return notlogs + alllogs

    if expr.is_Mul:
        a = Wild('a')
        x = Wild('x')
        coef = expr.match(a*log(x))
        if coef\
            and (coef[a].is_real\
                or expr.is_Number\
                or expr.is_NumberSymbol\
                or type(coef[a]) in (int, float)\
                or (force\
                and not coef[a].is_imaginary))\
            and (coef[a].func != log\
                or force\
                or (not getattr(coef[a],'is_real')==False\
                    and getattr(x, 'is_positive'))):

            return log(coef[x]**coef[a])
        else:
            return _logcombine(expr.args[0], force)*reduce(lambda x, y:\
             _logcombine(x, force)*_logcombine(y, force),\
             expr.args[1:], 1)

    if expr.is_Function:
        return apply(expr.func,map(lambda t: _logcombine(t, force)\
        , expr.args))

    if expr.is_Pow:
        return _logcombine(expr.args[0], force)**\
        _logcombine(expr.args[1], force)

    return expr<|MERGE_RESOLUTION|>--- conflicted
+++ resolved
@@ -1,4 +1,4 @@
-from sympy import SYMPY_DEBUG, terms_gcd
+from sympy import SYMPY_DEBUG
 
 from sympy.core import Basic, S, C, Add, Mul, Pow, Rational, Integer, \
         Derivative, Wild, Symbol, sympify, expand, expand_mul, expand_func, \
@@ -11,12 +11,8 @@
 
 from sympy.simplify.cse_main import cse
 
-<<<<<<< HEAD
-from sympy.polys import Poly, reduced, cancel, factor, GeneratorsNeeded
-=======
-from sympy.polys import cancel, factor
->>>>>>> c8f4a4f9
-
+from sympy.polys import (Poly, reduced, cancel, factor,
+    GeneratorsNeeded, terms_gcd)
 import sympy.mpmath as mpmath
 
 def fraction(expr, exact=False):
